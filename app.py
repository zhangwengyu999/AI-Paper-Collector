import shutil
from flask import Flask, render_template, request, make_response
from flask_bootstrap import Bootstrap
import os
import pytz
import datetime
import time
import json
import sqlite3
import re

cn = pytz.timezone('Asia/Shanghai')

app = Flask(__name__)
boo = Bootstrap(app)

template_folder = 'templates'
# Templates Acknowledge: https://github.com/ronaldosvieira/simple-search-template
# LICENCE: MIT

app.config['TEMPLATES_AUTO_RELOAD'] = True

base_dir = os.path.dirname(os.path.abspath(__file__))

db_conn = None
db_path = os.path.join(base_dir, 'cache', 'data.db')

cache_json = os.path.join(base_dir, 'cache', 'cache.json')
support_confs = []


def init_db():
    if os.path.exists(db_path):
        os.remove(db_path)
        print('Remove old database')
    global db_conn
    db_conn = sqlite3.connect(db_path, check_same_thread=False)
    cur = db_conn.cursor()
    cur.execute(
        'create table papers (conf text, year integer, title text, title_format text, url text, primary key(conf, year, title))'
    )
    db_conn.commit()
    cur.close()


def json2db():
    with open(cache_json, 'r') as f:
        data = json.load(f)

    cur = db_conn.cursor()
    for conf in data:
        year = re.search(r'\d{4}', conf).group()
        # cut by year
        conf_name = re.sub(r'\d{4}(.*)', '', conf).strip()
        if conf_name.upper() not in support_confs:
            support_confs.append(conf_name.upper())

        for paper in data[conf]:
            # print(conf_name, year, paper)
            cur.execute(
                'insert or ignore into papers values (?, ?, ?, ?, ?)',
                (conf_name, int(year), paper, re.sub('-', ' ', re.sub(r'\s+', ' ', paper)), ''))
        db_conn.commit()
    cur.close()

    support_confs.sort()


def prepare():
    init_db()
    json2db()


def search(query, confs, year, limit=None):
    # search in database
    cur = db_conn.cursor()
    results = {}
    for conf in confs:
        conf_results = {}
        for row in cur.execute(
                'select year, title from papers where conf=? and year>=? and title_format like ? order by year desc',
            (conf, year, '%' + query + '%')):
            if year not in conf_results.keys():
                conf_results[row[0]] = []
            conf_results[row[0]].append(row[1])
        results[conf.upper()] = conf_results
    cur.close()
    return results


@app.route('/')
def index():
    return render_template('index.html',
                           confs=support_confs,
                           year_now=datetime.datetime.now(cn).year)


@app.route('/r', methods=['POST'])
def result():
    query = request.form.get('query') or None
    if query is None:
<<<<<<< HEAD
        return render_template('index.html',
                               confs=support_confs,
                               year_now=datetime.datetime.now(cn).year)

    # mode = request.form.get('mode') or 'exact'
    # if mode not in ['fuzzy', 'exact']:
    #     mode = 'exact'

    # limit = request.form.get('limit') or None
    # if limit is None or (type(limit) is str and limit.isdigit() is False):
    #     limit = None
    # else:
    #     limit = int(limit)

    # threshold = request.form.get('threshold') or 50
    # if threshold is None or (type(threshold) is str and threshold.isdigit() is False):
    #     threshold = 50
    # else:
    #     threshold = int(threshold)

    year = request.form.get('year') or None
    if year is not None:
        year = int(year)
=======
        return render_template('index.html', confs=support_confs)

    mode = request.args.get('mode') or 'exact'
    if mode not in ['fuzzy', 'exact']:
        mode = 'exact'

    limit = request.args.get('limit') or None
    if limit is None or (type(limit) is str and limit.isdigit() is False):
        limit = None
    else:
        limit = int(limit)

    threshold = request.args.get('threshold') or 50
    if threshold is None or (type(threshold) is str and threshold.isdigit() is False):
        threshold = 50
>>>>>>> 9ec3a9bb
    else:
        year = 0

    confs = request.form.getlist('confs') or None
    if confs is not None:
        confs = [x.upper() for x in confs]
        confs = [x for x in confs if x in support_confs]

<<<<<<< HEAD
    # print(query, confs, year)
    results = search(query, confs, year, None)
    # print(results)
    return render_template('result.html',
                           results=results,
                           confs=support_confs,
                           year_now=datetime.datetime.now(cn).year)
=======
    results = exec_search(indexes, candidates, query, mode, threshold, confs, limit)
    return render_template('result.html', results=results, confs=support_confs)
>>>>>>> 9ec3a9bb


if __name__ == '__main__':
    prepare()
    app.run(debug=True, host='0.0.0.0', port=5000, use_reloader=False)<|MERGE_RESOLUTION|>--- conflicted
+++ resolved
@@ -99,7 +99,6 @@
 def result():
     query = request.form.get('query') or None
     if query is None:
-<<<<<<< HEAD
         return render_template('index.html',
                                confs=support_confs,
                                year_now=datetime.datetime.now(cn).year)
@@ -123,23 +122,6 @@
     year = request.form.get('year') or None
     if year is not None:
         year = int(year)
-=======
-        return render_template('index.html', confs=support_confs)
-
-    mode = request.args.get('mode') or 'exact'
-    if mode not in ['fuzzy', 'exact']:
-        mode = 'exact'
-
-    limit = request.args.get('limit') or None
-    if limit is None or (type(limit) is str and limit.isdigit() is False):
-        limit = None
-    else:
-        limit = int(limit)
-
-    threshold = request.args.get('threshold') or 50
-    if threshold is None or (type(threshold) is str and threshold.isdigit() is False):
-        threshold = 50
->>>>>>> 9ec3a9bb
     else:
         year = 0
 
@@ -148,7 +130,6 @@
         confs = [x.upper() for x in confs]
         confs = [x for x in confs if x in support_confs]
 
-<<<<<<< HEAD
     # print(query, confs, year)
     results = search(query, confs, year, None)
     # print(results)
@@ -156,10 +137,7 @@
                            results=results,
                            confs=support_confs,
                            year_now=datetime.datetime.now(cn).year)
-=======
-    results = exec_search(indexes, candidates, query, mode, threshold, confs, limit)
-    return render_template('result.html', results=results, confs=support_confs)
->>>>>>> 9ec3a9bb
+
 
 
 if __name__ == '__main__':
