{% extends "base.html" %}
{% block title %}Search Result{% endblock %}
{% block content %}
<div style="margin-top: 40px;">
    <div class="container">
        <div class="row">
            {% include "search.html" %}
        </div>
    </div>
    <div class="container">
        <div class="list-group">
            {% for conf in results.keys() %}
            {% for year in results[conf] %}
            {% for paper in results[conf][year] %}
            <div class="panel panel-default list-group-item">
                <div class="panel-body">
                    <div class="media">
                        <!-- <div class="media-left">
                            <a href="#">
                                <img class="media-object" src="" alt="...">
                            </a>
                        </div> -->
                        <div class="media-body">
                            <h4 class="media-heading">{{ paper }}</h4>
                            <p class="media-item">{{ conf }}{{ year }}</p>
                            <!-- <p class="media-item"><a>[link]</a> <a>[code]</a> <a>[project]</a></p> -->
                        </div>
                    </div>
                </div>
            </div>
<<<<<<< HEAD
            {% endfor %} 
            {% endfor %} 
            {% endfor %} 
=======
            {% endfor %}          
>>>>>>> 9ec3a9bb

        </div>

        <script src="static/js/vendor/jquery-1.11.2.min.js"></script>
        <script src="static/js/vendor/bootstrap.min.js"></script>
        <script src="static/js/main.js"></script>
    </div>
    {% endblock %}<|MERGE_RESOLUTION|>--- conflicted
+++ resolved
@@ -28,13 +28,10 @@
                     </div>
                 </div>
             </div>
-<<<<<<< HEAD
             {% endfor %} 
             {% endfor %} 
             {% endfor %} 
-=======
-            {% endfor %}          
->>>>>>> 9ec3a9bb
+
 
         </div>
 
